# CodexHUB

CodexHUB is a hybrid Node.js and Python workspace for building, governing, and serving AI-assisted
developer workflows. The repository pairs an Express-based orchestration layer with a schema-driven
Python ML pipeline that handles ingestion, training, governance, and inference.

## Repository Layout

- `src/` – Node services, Express entry points, and shared utilities.
- `apps/` – End-user web experiences.
  - `apps/editor/` – The AGENTS.md documentation site (Next.js).
- `backend/` – Development helpers for the web-based Codex editor and local automation hooks.
- `packages/automation/` – Python automation stacks (agents, macro system, meta-agent, QA engine)
  surfaced as a normalized workspace. Legacy import paths remain available for compatibility.
- `rentalos-ai/` – Experimental AI-assisted rental operations workspace (Vite front end).
- `qa/`, `tests/` – Quality gates, governance checks, and automated verification suites.
- `docs/` – Living documentation for setup, API usage, governance, and architecture.
- `scripts/` – Automation helpers for Cursor, knowledge ingestion, and repo health checks.

## Prerequisites

- Node.js 20+
- pnpm 8+ (Corepack users can enable with `corepack enable`)
- Python 3.11 with `pip` (virtual environments recommended)
- [pre-commit](https://pre-commit.com/) for enforcing mixed-language formatting locally
- Optional: Docker 24+ for containerized deployments

## Getting Started

### 1. Install dependencies

```bash
pnpm run setup
```

The bootstrap script installs Node dependencies, provisions a `.venv` virtual environment, installs
both runtime and development Python requirements, and wires up `husky`/`pre-commit` hooks. Pass
`--skip-node`, `--skip-python`, or `--no-dev-extras` to customise the workflow when you only need a
subset of the toolchain. If you want to hydrate additional pnpm workspaces (for example
`apps/editor` or `rentalos-ai`), follow up with filtered installs such as
`pnpm install --filter apps/editor...`.

### 2. Configure environment variables

Copy the environment example that best matches your workflow and adjust the values to fit your
machine:

- `.env.example` – Minimal profile with all automation toggles disabled.
- `.env.cursor-first.example` – Power profile with Cursor automation, knowledge syncing, mobile
  controls, and telemetry enabled.

Regenerate both templates with `pnpm run env:example` whenever environment variables change to keep
documentation, automation, and templates aligned. Curated profiles also live under
`config/environments/` (`development.env`, `cursor.env`, `ci.env`) so you can quickly swap between a
minimal setup and the Cursor-heavy automation stack. Review `docs/setup.md` for a complete option
reference and avoid committing secrets.

The repository now publishes a machine-readable schema at `config/env.schema.json`. Use the shared
validator to confirm that all required values (and their defaults) are present before committing.
The validator now also checks YAML overlays and curated `.env` bundles:

```bash
python -m src.common.config_loader --env .env --env config/environments/ci.env --json
python scripts/validate_configs.py
```

When schema changes are required, regenerate the artifact with:

```bash
python scripts/generate_env_schema.py
```

Knowledge ingestion watchers are now opt-in: leave `KNOWLEDGE_WATCH_INTERVAL` blank to skip polling
and set it to a positive number to enable background reloads.

#### Cursor automation presets

- **Minimal (default)** – keep all Cursor toggles disabled (`CURSOR_AUTO_INVOCATION_ENABLED=false`,
  `KNOWLEDGE_AUTO_LOAD=false`, etc.) and rely on manual commands when you need automation.
- **Cursor-first** – start from `config/environments/cursor.env` or set the Cursor toggles in your
  `.env` to `true` to enable continuous knowledge syncing, auto-invocation, and mobile controls.

### 3. Manage knowledge datasets

Store optional NDJSON bundles under `data/knowledge/` so they can be pruned independently of the
repository history. The default configuration looks for:

- `Brain docs cleansed .ndjson`
- `Bundle cleansed .ndjson`
- `data/knowledge/*.ndjson`

When sharing the project, keep the directory structure but omit large datasets unless a teammate
explicitly needs them.

### 4. Run services

- **Express scaffolding**: `pnpm run dev` or `pnpm start` starts the Node entry point on port `4000`.
- **Editor health server**: `node backend/health-test.js` exposes `/health-test`, `/cursor-agent`,
  and `/task-status` guarded by `EDITOR_API_KEY`.
- **Python pipeline**: activate your virtual environment (created by `pnpm run setup`) and run the relevant modules,
  e.g. `python -m src.training.pipeline` or `python -m src.inference.service`. Detailed workflows
  live in `docs/usage.md`.

### 5. Cursor automation CLI

The consolidated CLI exposes all Cursor-focused automation through a single entry point:

```bash
python -m src.cursor.cli start --with-knowledge        # start auto-invocation + knowledge sync
python -m src.cursor.cli status                        # inspect compliance and usage metrics
python -m src.cursor.cli knowledge-refresh             # reload knowledge sources once without watchers
python -m src.cursor.cli rules                         # review auto-invocation rule stats
```

Existing `pnpm run cursor:*` scripts now forward to this CLI.

### 6. Quality checks

```bash
make quality       # orchestrate Node, docs, and Python quality suites with metrics capture
make quality-node  # run the Node.js subset with timing instrumentation
make quality-docs  # run Markdown/YAML/editorconfig linting with metrics
make quality-python # run pytest, governance validation, bandit, and pip audit with metrics
make format        # format JavaScript/TypeScript via Prettier and Python via Ruff
make lint          # run ESLint across Node workspaces
make lint-python   # run Ruff across Python packages
make typecheck     # run mypy against the expanded strict configuration
make test          # execute JavaScript/TypeScript unit tests
make test-python   # execute pytest suites
make security      # run npm and pip security audits
make cursor-status # emit Cursor automation health as JSON (non-zero exit on failure)
scripts/run-quality-gates.sh pre-push   # Husky-equivalent gate (lint, format, tests, Semgrep, Gitleaks)
python scripts/metrics/collect_metrics.py --skip-commands  # refresh governance metrics snapshot
python -m src.common.config_loader --json  # validate pipeline/governance/metrics bundles
python -m src.performance.cli node-quality --skip "pnpm audit" --max-workers 2  # targeted quality run
```

Each command is idempotent and suitable for CI usage; the aggregated `make quality` target mirrors
the GitHub Actions matrix and now persists timing data under `results/metrics/` (for cross-language
durations) and `results/performance/` (for Cursor agents). See `docs/usage.md` and
`docs/context/continuous-improvement.md` for additional workflow-specific helpers.

### 7. Fetch repository context

Use the Context Hub to gather a curated snapshot of architecture, Cursor mandates, and governance
docs for humans or automated agents. The fetch script copies the latest guidance into a portable
bundle:

```bash
./scripts/fetch-context.sh .context-bundle --archive
ls .context-bundle
cat .context-bundle/context-manifest.json
ls .context-bundle.tar.gz
```

Update the documents under `docs/context/` whenever new architecture patterns or runbooks are
introduced so the exported bundle remains authoritative. The optional archive flag packages the
bundle as `context-bundle.tar.gz` so agents can download a single artifact.

## Documentation

- [Setup Guide](docs/setup.md) – System requirements, environment bootstrapping, and dependency
  management.
- [Usage Guide](docs/usage.md) – Running services, orchestrating training, and common developer
  tasks.
- [API Reference](docs/api.md) – Available endpoints and CLI commands.
- [Architecture](docs/architecture.md) – High-level diagrams and module responsibilities.
- [Governance](docs/GOVERNANCE.md) – Fairness, privacy, and compliance controls.
- [Context Hub](docs/context/README.md) – Aggregated design patterns, onboarding runbooks, automation playbooks, and AI review procedures.

## Automated Quality Gates

<<<<<<< HEAD
Husky manages the local Git hooks and delegates linting, formatting, unit tests, and security scans
through the codified quality-gate wrappers:

- `scripts/codex/codify-project-improvements-and-upgrades-hooks` – public entry point used by Husky
  and other automation. Accepts the stage (`pre-commit`, `pre-push`) as the first argument.
- `scripts/run-quality-gates.sh` – implementation script that orchestrates pnpm, Python, SAST, and
  secret-scanning checks. It remains callable directly when you need to run the workflow outside of
  the Husky environment.

The pre-commit hook wraps `lint-staged` and the Python pre-commit suite (which includes pnpm tests
and pytest), while the pre-push hook executes linting, format checks, pnpm tests, type-checking,
pytest, Cursor compliance validation, Semgrep (SAST), and a full-history Gitleaks scan. Commit
message validation is enforced via the `commit-msg` hook.
=======
Husky manages the local Git hooks and delegates linting, formatting, unit tests, and security
scans through `scripts/run-quality-gates.sh`. The pre-commit hook wraps `lint-staged` and the Python
pre-commit suite (which includes pnpm tests and pytest), while the pre-push hook executes linting,
format checks, pnpm tests, type-checking, pytest, Semgrep (SAST), and a full-history Gitleaks scan.
Commit message validation is enforced via the `commit-msg` hook.
>>>>>>> 078f4b3b

To refresh the hooks after cloning or when tooling changes:

```bash
pnpm install
pnpm run prepare
```

To run the same checks manually (for example, on CI agents without Husky), invoke:

```bash
<<<<<<< HEAD
scripts/codex/codify-project-improvements-and-upgrades-hooks pre-commit
scripts/codex/codify-project-improvements-and-upgrades-hooks pre-push
```

Prefer the wrapper when invoking from tooling so that any future orchestration glue is preserved.
For ad-hoc debugging you can continue to call `scripts/run-quality-gates.sh <stage>` directly.

Set `CURSOR_SKIP_VALIDATE=true` (or `1`) when you deliberately need to bypass Cursor validation—for
example on ephemeral CI runners that do not have the Cursor requirements installed. Keep the toggle
off in day-to-day development so regressions surface early.

=======
scripts/run-quality-gates.sh pre-commit
scripts/run-quality-gates.sh pre-push
```

>>>>>>> 078f4b3b
Secret scanning can be executed on demand across the entire Git history with either the Husky
pre-push hook or a standalone command:

```bash
pnpm run scan:secrets            # writes SARIF to results/security/gitleaks-report.sarif
```

The scheduled GitHub Actions security workflow now executes the same `scripts/scan-secrets.sh`
wrapper weekly and uploads the SARIF report alongside audit, Bandit, CodeQL, and Snyk scans so
leaked credentials are surfaced even when developers forget to run the hook locally.

Set `GITLEAKS_TOKEN` or configure Docker if you prefer running the official container image. Semgrep rules come from the `p/security-audit` policy; customise via `.semgrep.yml` if the default set is too noisy.

## Security Notes

Hard-coded credentials have been removed in favor of environment variables. Rotate any previously
committed secrets and follow the guidance in `SECURITY.md` for secret management and operational
hardening.

## Contributing

Please review `CONTRIBUTING.md` and the checks listed above before opening a pull request. Run
`make quality` (or the narrower `quality-*` targets) locally to keep the mixed Node/Python toolchain
healthy.<|MERGE_RESOLUTION|>--- conflicted
+++ resolved
@@ -170,27 +170,6 @@
 
 ## Automated Quality Gates
 
-<<<<<<< HEAD
-Husky manages the local Git hooks and delegates linting, formatting, unit tests, and security scans
-through the codified quality-gate wrappers:
-
-- `scripts/codex/codify-project-improvements-and-upgrades-hooks` – public entry point used by Husky
-  and other automation. Accepts the stage (`pre-commit`, `pre-push`) as the first argument.
-- `scripts/run-quality-gates.sh` – implementation script that orchestrates pnpm, Python, SAST, and
-  secret-scanning checks. It remains callable directly when you need to run the workflow outside of
-  the Husky environment.
-
-The pre-commit hook wraps `lint-staged` and the Python pre-commit suite (which includes pnpm tests
-and pytest), while the pre-push hook executes linting, format checks, pnpm tests, type-checking,
-pytest, Cursor compliance validation, Semgrep (SAST), and a full-history Gitleaks scan. Commit
-message validation is enforced via the `commit-msg` hook.
-=======
-Husky manages the local Git hooks and delegates linting, formatting, unit tests, and security
-scans through `scripts/run-quality-gates.sh`. The pre-commit hook wraps `lint-staged` and the Python
-pre-commit suite (which includes pnpm tests and pytest), while the pre-push hook executes linting,
-format checks, pnpm tests, type-checking, pytest, Semgrep (SAST), and a full-history Gitleaks scan.
-Commit message validation is enforced via the `commit-msg` hook.
->>>>>>> 078f4b3b
 
 To refresh the hooks after cloning or when tooling changes:
 
@@ -202,24 +181,7 @@
 To run the same checks manually (for example, on CI agents without Husky), invoke:
 
 ```bash
-<<<<<<< HEAD
-scripts/codex/codify-project-improvements-and-upgrades-hooks pre-commit
-scripts/codex/codify-project-improvements-and-upgrades-hooks pre-push
-```
-
-Prefer the wrapper when invoking from tooling so that any future orchestration glue is preserved.
-For ad-hoc debugging you can continue to call `scripts/run-quality-gates.sh <stage>` directly.
-
-Set `CURSOR_SKIP_VALIDATE=true` (or `1`) when you deliberately need to bypass Cursor validation—for
-example on ephemeral CI runners that do not have the Cursor requirements installed. Keep the toggle
-off in day-to-day development so regressions surface early.
-
-=======
-scripts/run-quality-gates.sh pre-commit
-scripts/run-quality-gates.sh pre-push
-```
-
->>>>>>> 078f4b3b
+
 Secret scanning can be executed on demand across the entire Git history with either the Husky
 pre-push hook or a standalone command:
 
